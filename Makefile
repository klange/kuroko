--- conflicted
+++ resolved
@@ -150,12 +150,8 @@
 INSTALL_DATA=$(INSTALL) -m 644
 
 .PHONY: install
-<<<<<<< HEAD
 install: all libkuroko.so ${HEADERS} $(KRKMODS) $(MODULES)
-=======
-install: kuroko libkuroko.so ${HEADERS} $(KRKMODS) $(MODULES)
 	@echo "Creating directories..."
->>>>>>> 77b7f3ab
 	$(INSTALL) -d $(DESTDIR)$(includedir)/kuroko
 	$(INSTALL) -d $(DESTDIR)$(bindir)
 	$(INSTALL) -d $(DESTDIR)$(libdir)
